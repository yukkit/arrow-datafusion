// Licensed to the Apache Software Foundation (ASF) under one
// or more contributor license agreements.  See the NOTICE file
// distributed with this work for additional information
// regarding copyright ownership.  The ASF licenses this file
// to you under the Apache License, Version 2.0 (the
// "License"); you may not use this file except in compliance
// with the License.  You may obtain a copy of the License at
//
//   http://www.apache.org/licenses/LICENSE-2.0
//
// Unless required by applicable law or agreed to in writing,
// software distributed under the License is distributed on an
// "AS IS" BASIS, WITHOUT WARRANTIES OR CONDITIONS OF ANY
// KIND, either express or implied.  See the License for the
// specific language governing permissions and limitations
// under the License.

use crate::expr_rewriter::rewrite_expr;
use crate::expr_visitor::inspect_expr_pre;
use crate::expr_visitor::{ExprVisitable, ExpressionVisitor, Recursion};
///! Logical plan types
use crate::logical_plan::builder::validate_unique_names;
use crate::logical_plan::display::{GraphvizVisitor, IndentVisitor};
use crate::logical_plan::extension::UserDefinedLogicalNode;
use crate::logical_plan::plan;
use crate::utils::{
    enumerate_grouping_sets, exprlist_to_fields, find_out_reference_exprs, from_plan,
    grouping_set_expr_count, grouping_set_to_exprlist,
};
use crate::{
    build_join_schema, Expr, ExprSchemable, TableProviderFilterPushDown, TableSource,
};
use arrow::datatypes::{DataType, Field, Schema, SchemaRef};
use datafusion_common::parsers::CompressionTypeVariant;
use datafusion_common::{
    plan_err, Column, DFSchema, DFSchemaRef, DataFusionError, OwnedTableReference,
    Result, ScalarValue, TableReference,
};
use std::collections::{HashMap, HashSet};
use std::fmt::{self, Debug, Display, Formatter};
use std::hash::{Hash, Hasher};
use std::sync::Arc;

/// A LogicalPlan represents the different types of relational
/// operators (such as Projection, Filter, etc) and can be created by
/// the SQL query planner and the DataFrame API.
///
/// A LogicalPlan represents transforming an input relation (table) to
/// an output relation (table) with a (potentially) different
/// schema. A plan represents a dataflow tree where data flows
/// from leaves up to the root to produce the query result.
#[derive(Clone, PartialEq, Eq, Hash)]
pub enum LogicalPlan {
    /// Evaluates an arbitrary list of expressions (essentially a
    /// SELECT with an expression list) on its input.
    Projection(Projection),
    /// Filters rows from its input that do not match an
    /// expression (essentially a WHERE clause with a predicate
    /// expression).
    ///
    /// Semantically, `<predicate>` is evaluated for each row of the input;
    /// If the value of `<predicate>` is true, the input row is passed to
    /// the output. If the value of `<predicate>` is false, the row is
    /// discarded.
    Filter(Filter),
    /// Window its input based on a set of window spec and window function (e.g. SUM or RANK)
    Window(Window),
    /// Aggregates its input based on a set of grouping and aggregate
    /// expressions (e.g. SUM).
    Aggregate(Aggregate),
    /// Sorts its input according to a list of sort expressions.
    Sort(Sort),
    /// Join two logical plans on one or more join columns
    Join(Join),
    /// Apply Cross Join to two logical plans
    CrossJoin(CrossJoin),
    /// Repartition the plan based on a partitioning scheme.
    Repartition(Repartition),
    /// Union multiple inputs
    Union(Union),
    /// Produces rows from a table provider by reference or from the context
    TableScan(TableScan),
    /// Produces no rows: An empty relation with an empty schema
    EmptyRelation(EmptyRelation),
    /// Subquery
    Subquery(Subquery),
    /// Aliased relation provides, or changes, the name of a relation.
    SubqueryAlias(SubqueryAlias),
    /// Skip some number of rows, and then fetch some number of rows.
    Limit(Limit),
    /// Creates an external table.
    CreateExternalTable(CreateExternalTable),
    /// Creates an in memory table.
    CreateMemoryTable(CreateMemoryTable),
    /// Creates a new view.
    CreateView(CreateView),
    /// Creates a new catalog schema.
    CreateCatalogSchema(CreateCatalogSchema),
    /// Creates a new catalog (aka "Database").
    CreateCatalog(CreateCatalog),
    /// Drops a table.
    DropTable(DropTable),
    /// Drops a view.
    DropView(DropView),
    /// Values expression. See
    /// [Postgres VALUES](https://www.postgresql.org/docs/current/queries-values.html)
    /// documentation for more details.
    Values(Values),
    /// Produces a relation with string representations of
    /// various parts of the plan
    Explain(Explain),
    /// Runs the actual plan, and then prints the physical plan with
    /// with execution metrics.
    Analyze(Analyze),
    /// Extension operator defined outside of DataFusion
    Extension(Extension),
    /// Remove duplicate rows from the input
    Distinct(Distinct),
    /// Set a Variable
    SetVariable(SetVariable),
    /// Prepare a statement
    Prepare(Prepare),
    /// Insert / Update / Delete
    Dml(DmlStatement),
    /// Describe the schema of table
    DescribeTable(DescribeTable),
    /// Unnest a column that contains a nested list type.
    Unnest(Unnest),
}

impl LogicalPlan {
    /// Get a reference to the logical plan's schema
    pub fn schema(&self) -> &DFSchemaRef {
        match self {
            LogicalPlan::EmptyRelation(EmptyRelation { schema, .. }) => schema,
            LogicalPlan::Values(Values { schema, .. }) => schema,
            LogicalPlan::TableScan(TableScan {
                projected_schema, ..
            }) => projected_schema,
            LogicalPlan::Projection(Projection { schema, .. }) => schema,
            LogicalPlan::Filter(Filter { input, .. }) => input.schema(),
            LogicalPlan::Distinct(Distinct { input }) => input.schema(),
            LogicalPlan::Window(Window { schema, .. }) => schema,
            LogicalPlan::Aggregate(Aggregate { schema, .. }) => schema,
            LogicalPlan::Sort(Sort { input, .. }) => input.schema(),
            LogicalPlan::Join(Join { schema, .. }) => schema,
            LogicalPlan::CrossJoin(CrossJoin { schema, .. }) => schema,
            LogicalPlan::Repartition(Repartition { input, .. }) => input.schema(),
            LogicalPlan::Limit(Limit { input, .. }) => input.schema(),
            LogicalPlan::Subquery(Subquery { subquery, .. }) => subquery.schema(),
            LogicalPlan::SubqueryAlias(SubqueryAlias { schema, .. }) => schema,
            LogicalPlan::CreateExternalTable(CreateExternalTable { schema, .. }) => {
                schema
            }
            LogicalPlan::Prepare(Prepare { input, .. }) => input.schema(),
            LogicalPlan::Explain(explain) => &explain.schema,
            LogicalPlan::Analyze(analyze) => &analyze.schema,
            LogicalPlan::Extension(extension) => extension.node.schema(),
            LogicalPlan::Union(Union { schema, .. }) => schema,
            LogicalPlan::CreateMemoryTable(CreateMemoryTable { input, .. })
            | LogicalPlan::CreateView(CreateView { input, .. }) => input.schema(),
            LogicalPlan::CreateCatalogSchema(CreateCatalogSchema { schema, .. }) => {
                schema
            }
            LogicalPlan::CreateCatalog(CreateCatalog { schema, .. }) => schema,
            LogicalPlan::DropTable(DropTable { schema, .. }) => schema,
            LogicalPlan::DropView(DropView { schema, .. }) => schema,
            LogicalPlan::SetVariable(SetVariable { schema, .. }) => schema,
            LogicalPlan::DescribeTable(DescribeTable { dummy_schema, .. }) => {
                dummy_schema
            }
            LogicalPlan::Dml(DmlStatement { table_schema, .. }) => table_schema,
            LogicalPlan::Unnest(Unnest { schema, .. }) => schema,
        }
    }

    /// Used for normalizing columns, as the fallback schemas to the main schema
    /// of the plan.
    pub fn fallback_normalize_schemas(&self) -> Vec<&DFSchema> {
        match self {
            LogicalPlan::Window(_)
            | LogicalPlan::Projection(_)
            | LogicalPlan::Aggregate(_)
            | LogicalPlan::Unnest(_)
            | LogicalPlan::Join(_)
            | LogicalPlan::CrossJoin(_) => self
                .inputs()
                .iter()
                .map(|input| input.schema().as_ref())
                .collect(),
            _ => vec![],
        }
    }

    /// Get all meaningful schemas of a plan and its children plan.
    #[deprecated(since = "20.0.0")]
    pub fn all_schemas(&self) -> Vec<&DFSchemaRef> {
        match self {
            // return self and children schemas
            LogicalPlan::Window(_)
            | LogicalPlan::Projection(_)
            | LogicalPlan::Aggregate(_)
            | LogicalPlan::Unnest(_)
            | LogicalPlan::Join(_)
            | LogicalPlan::CrossJoin(_) => {
                let mut schemas = vec![self.schema()];
                self.inputs().iter().for_each(|input| {
                    schemas.push(input.schema());
                });
                schemas
            }
            // just return self.schema()
            LogicalPlan::Explain(_)
            | LogicalPlan::Analyze(_)
            | LogicalPlan::EmptyRelation(_)
            | LogicalPlan::CreateExternalTable(_)
            | LogicalPlan::CreateCatalogSchema(_)
            | LogicalPlan::CreateCatalog(_)
            | LogicalPlan::Dml(_)
            | LogicalPlan::Values(_)
            | LogicalPlan::SubqueryAlias(_)
            | LogicalPlan::Union(_)
            | LogicalPlan::Extension(_)
            | LogicalPlan::TableScan(_) => {
                vec![self.schema()]
            }
            // return children schemas
            LogicalPlan::Limit(_)
            | LogicalPlan::Subquery(_)
            | LogicalPlan::Repartition(_)
            | LogicalPlan::Sort(_)
            | LogicalPlan::CreateMemoryTable(_)
            | LogicalPlan::CreateView(_)
            | LogicalPlan::Filter(_)
            | LogicalPlan::Distinct(_)
            | LogicalPlan::Prepare(_) => {
                self.inputs().iter().map(|p| p.schema()).collect()
            }
            // return empty
            LogicalPlan::DropTable(_)
            | LogicalPlan::DropView(_)
            | LogicalPlan::DescribeTable(_)
            | LogicalPlan::SetVariable(_) => vec![],
        }
    }

    /// Returns the (fixed) output schema for explain plans
    pub fn explain_schema() -> SchemaRef {
        SchemaRef::new(Schema::new(vec![
            Field::new("plan_type", DataType::Utf8, false),
            Field::new("plan", DataType::Utf8, false),
        ]))
    }

    /// returns all expressions (non-recursively) in the current
    /// logical plan node. This does not include expressions in any
    /// children
    pub fn expressions(self: &LogicalPlan) -> Vec<Expr> {
        let mut exprs = vec![];
        self.inspect_expressions(|e| {
            exprs.push(e.clone());
            Ok(()) as Result<()>
        })
        // closure always returns OK
        .unwrap();
        exprs
    }

    /// Returns all the out reference(correlated) expressions (recursively) in the current
    /// logical plan nodes and all its descendant nodes.
    pub fn all_out_ref_exprs(self: &LogicalPlan) -> Vec<Expr> {
        let mut exprs = vec![];
        self.inspect_expressions(|e| {
            find_out_reference_exprs(e).into_iter().for_each(|e| {
                if !exprs.contains(&e) {
                    exprs.push(e)
                }
            });
            Ok(()) as Result<(), DataFusionError>
        })
        // closure always returns OK
        .unwrap();
        self.inputs()
            .into_iter()
            .flat_map(|child| child.all_out_ref_exprs())
            .for_each(|e| {
                if !exprs.contains(&e) {
                    exprs.push(e)
                }
            });
        exprs
    }

    /// Calls `f` on all expressions (non-recursively) in the current
    /// logical plan node. This does not include expressions in any
    /// children.
    pub fn inspect_expressions<F, E>(self: &LogicalPlan, mut f: F) -> Result<(), E>
    where
        F: FnMut(&Expr) -> Result<(), E>,
    {
        match self {
            LogicalPlan::Projection(Projection { expr, .. }) => {
                expr.iter().try_for_each(f)
            }
            LogicalPlan::Values(Values { values, .. }) => {
                values.iter().flatten().try_for_each(f)
            }
            LogicalPlan::Filter(Filter { predicate, .. }) => f(predicate),
            LogicalPlan::Repartition(Repartition {
                partitioning_scheme,
                ..
            }) => match partitioning_scheme {
                Partitioning::Hash(expr, _) => expr.iter().try_for_each(f),
                Partitioning::DistributeBy(expr) => expr.iter().try_for_each(f),
                Partitioning::RoundRobinBatch(_) => Ok(()),
            },
            LogicalPlan::Window(Window { window_expr, .. }) => {
                window_expr.iter().try_for_each(f)
            }
            LogicalPlan::Aggregate(Aggregate {
                group_expr,
                aggr_expr,
                ..
            }) => group_expr.iter().chain(aggr_expr.iter()).try_for_each(f),
            // There are two part of expression for join, equijoin(on) and non-equijoin(filter).
            // 1. the first part is `on.len()` equijoin expressions, and the struct of each expr is `left-on = right-on`.
            // 2. the second part is non-equijoin(filter).
            LogicalPlan::Join(Join { on, filter, .. }) => {
                on.iter()
                    // it not ideal to create an expr here to analyze them, but could cache it on the Join itself
                    .map(|(l, r)| Expr::eq(l.clone(), r.clone()))
                    .try_for_each(|e| f(&e))?;

                if let Some(filter) = filter.as_ref() {
                    f(filter)
                } else {
                    Ok(())
                }
            }
            LogicalPlan::Sort(Sort { expr, .. }) => expr.iter().try_for_each(f),
            LogicalPlan::Extension(extension) => {
                // would be nice to avoid this copy -- maybe can
                // update extension to just observer Exprs
                extension.node.expressions().iter().try_for_each(f)
            }
            LogicalPlan::TableScan(TableScan { filters, .. }) => {
                filters.iter().try_for_each(f)
            }
            LogicalPlan::Unnest(Unnest { column, .. }) => {
                f(&Expr::Column(column.clone()))
            }
            // plans without expressions
            LogicalPlan::EmptyRelation(_)
            | LogicalPlan::Subquery(_)
            | LogicalPlan::SubqueryAlias(_)
            | LogicalPlan::Limit(_)
            | LogicalPlan::CreateExternalTable(_)
            | LogicalPlan::CreateMemoryTable(_)
            | LogicalPlan::CreateView(_)
            | LogicalPlan::CreateCatalogSchema(_)
            | LogicalPlan::CreateCatalog(_)
            | LogicalPlan::DropTable(_)
            | LogicalPlan::SetVariable(_)
            | LogicalPlan::DropView(_)
            | LogicalPlan::CrossJoin(_)
            | LogicalPlan::Analyze(_)
            | LogicalPlan::Explain(_)
            | LogicalPlan::Union(_)
            | LogicalPlan::Distinct(_)
            | LogicalPlan::Dml(_)
            | LogicalPlan::DescribeTable(_)
            | LogicalPlan::Prepare(_) => Ok(()),
        }
    }

    /// returns all inputs of this `LogicalPlan` node. Does not
    /// include inputs to inputs, or subqueries.
    pub fn inputs(self: &LogicalPlan) -> Vec<&LogicalPlan> {
        match self {
            LogicalPlan::Projection(Projection { input, .. }) => vec![input],
            LogicalPlan::Filter(Filter { input, .. }) => vec![input],
            LogicalPlan::Repartition(Repartition { input, .. }) => vec![input],
            LogicalPlan::Window(Window { input, .. }) => vec![input],
            LogicalPlan::Aggregate(Aggregate { input, .. }) => vec![input],
            LogicalPlan::Sort(Sort { input, .. }) => vec![input],
            LogicalPlan::Join(Join { left, right, .. }) => vec![left, right],
            LogicalPlan::CrossJoin(CrossJoin { left, right, .. }) => vec![left, right],
            LogicalPlan::Limit(Limit { input, .. }) => vec![input],
            LogicalPlan::Subquery(Subquery { subquery, .. }) => vec![subquery],
            LogicalPlan::SubqueryAlias(SubqueryAlias { input, .. }) => vec![input],
            LogicalPlan::Extension(extension) => extension.node.inputs(),
            LogicalPlan::Union(Union { inputs, .. }) => {
                inputs.iter().map(|arc| arc.as_ref()).collect()
            }
            LogicalPlan::Distinct(Distinct { input }) => vec![input],
            LogicalPlan::Explain(explain) => vec![&explain.plan],
            LogicalPlan::Analyze(analyze) => vec![&analyze.input],
            LogicalPlan::Dml(write) => vec![&write.input],
            LogicalPlan::CreateMemoryTable(CreateMemoryTable { input, .. })
            | LogicalPlan::CreateView(CreateView { input, .. })
            | LogicalPlan::Prepare(Prepare { input, .. }) => {
                vec![input]
            }
            LogicalPlan::Unnest(Unnest { input, .. }) => vec![input],
            // plans without inputs
            LogicalPlan::TableScan { .. }
            | LogicalPlan::EmptyRelation { .. }
            | LogicalPlan::Values { .. }
            | LogicalPlan::CreateExternalTable(_)
            | LogicalPlan::CreateCatalogSchema(_)
            | LogicalPlan::CreateCatalog(_)
            | LogicalPlan::DropTable(_)
            | LogicalPlan::SetVariable(_)
            | LogicalPlan::DropView(_)
            | LogicalPlan::DescribeTable(_) => vec![],
        }
    }

    /// returns all `Using` join columns in a logical plan
    pub fn using_columns(&self) -> Result<Vec<HashSet<Column>>> {
        struct UsingJoinColumnVisitor {
            using_columns: Vec<HashSet<Column>>,
        }

        impl PlanVisitor for UsingJoinColumnVisitor {
            type Error = DataFusionError;

            fn pre_visit(&mut self, plan: &LogicalPlan) -> Result<bool, Self::Error> {
                if let LogicalPlan::Join(Join {
                    join_constraint: JoinConstraint::Using,
                    on,
                    ..
                }) = plan
                {
                    // The join keys in using-join must be columns.
                    let columns =
                        on.iter().try_fold(HashSet::new(), |mut accumu, (l, r)| {
                            accumu.insert(l.try_into_col()?);
                            accumu.insert(r.try_into_col()?);
                            Result::<_>::Ok(accumu)
                        })?;
                    self.using_columns.push(columns);
                }
                Ok(true)
            }
        }

        let mut visitor = UsingJoinColumnVisitor {
            using_columns: vec![],
        };
        self.accept(&mut visitor)?;
        Ok(visitor.using_columns)
    }

    pub fn with_new_inputs(&self, inputs: &[LogicalPlan]) -> Result<LogicalPlan> {
        from_plan(self, &self.expressions(), inputs)
    }

    /// Convert a prepared [`LogicalPlan`] into its inner logical plan
    /// with all params replaced with their corresponding values
    pub fn with_param_values(
        self,
        param_values: Vec<ScalarValue>,
    ) -> Result<LogicalPlan> {
        match self {
            LogicalPlan::Prepare(prepare_lp) => {
                // Verify if the number of params matches the number of values
                if prepare_lp.data_types.len() != param_values.len() {
                    return Err(DataFusionError::Internal(format!(
                        "Expected {} parameters, got {}",
                        prepare_lp.data_types.len(),
                        param_values.len()
                    )));
                }

                // Verify if the types of the params matches the types of the values
                let iter = prepare_lp.data_types.iter().zip(param_values.iter());
                for (i, (param_type, value)) in iter.enumerate() {
                    if *param_type != value.get_datatype() {
                        return Err(DataFusionError::Internal(format!(
                            "Expected parameter of type {:?}, got {:?} at index {}",
                            param_type,
                            value.get_datatype(),
                            i
                        )));
                    }
                }

                let input_plan = prepare_lp.input;
                input_plan.replace_params_with_values(&param_values)
            }
            _ => Ok(self),
        }
    }
}

/// Trait that implements the [Visitor
/// pattern](https://en.wikipedia.org/wiki/Visitor_pattern) for a
/// depth first walk of `LogicalPlan` nodes. `pre_visit` is called
/// before any children are visited, and then `post_visit` is called
/// after all children have been visited.
////
/// To use, define a struct that implements this trait and then invoke
/// [`LogicalPlan::accept`].
///
/// For example, for a logical plan like:
///
/// ```text
/// Projection: id
///    Filter: state Eq Utf8(\"CO\")\
///       CsvScan: employee.csv projection=Some([0, 3])";
/// ```
///
/// The sequence of visit operations would be:
/// ```text
/// visitor.pre_visit(Projection)
/// visitor.pre_visit(Filter)
/// visitor.pre_visit(CsvScan)
/// visitor.post_visit(CsvScan)
/// visitor.post_visit(Filter)
/// visitor.post_visit(Projection)
/// ```
pub trait PlanVisitor {
    /// The type of error returned by this visitor
    type Error;

    /// Invoked on a logical plan before any of its child inputs have been
    /// visited. If Ok(true) is returned, the recursion continues. If
    /// Err(..) or Ok(false) are returned, the recursion stops
    /// immediately and the error, if any, is returned to `accept`
    fn pre_visit(&mut self, plan: &LogicalPlan) -> Result<bool, Self::Error>;

    /// Invoked on a logical plan after all of its child inputs have
    /// been visited. The return value is handled the same as the
    /// return value of `pre_visit`. The provided default implementation
    /// returns `Ok(true)`.
    fn post_visit(&mut self, _plan: &LogicalPlan) -> Result<bool, Self::Error> {
        Ok(true)
    }
}

impl LogicalPlan {
    /// Visits all inputs in the logical plan. Returns Ok(true) if
    /// all nodes were visited, and Ok(false) if any call to
    /// `pre_visit` or `post_visit` returned Ok(false) and may have
    /// cut short the recursion
    pub fn accept<V>(&self, visitor: &mut V) -> Result<bool, V::Error>
    where
        V: PlanVisitor,
    {
        if !visitor.pre_visit(self)? {
            return Ok(false);
        }

        // Now visit any subqueries in expressions
        self.visit_subqueries(visitor)?;

        let recurse = match self {
            LogicalPlan::Projection(Projection { input, .. }) => input.accept(visitor)?,
            LogicalPlan::Filter(Filter { input, .. }) => input.accept(visitor)?,
            LogicalPlan::Repartition(Repartition { input, .. }) => {
                input.accept(visitor)?
            }
            LogicalPlan::Window(Window { input, .. }) => input.accept(visitor)?,
            LogicalPlan::Aggregate(Aggregate { input, .. }) => input.accept(visitor)?,
            LogicalPlan::Sort(Sort { input, .. }) => input.accept(visitor)?,
            LogicalPlan::Join(Join { left, right, .. })
            | LogicalPlan::CrossJoin(CrossJoin { left, right, .. }) => {
                left.accept(visitor)? && right.accept(visitor)?
            }
            LogicalPlan::Union(Union { inputs, .. }) => {
                for input in inputs {
                    if !input.accept(visitor)? {
                        return Ok(false);
                    }
                }
                true
            }
            LogicalPlan::Distinct(Distinct { input }) => input.accept(visitor)?,
            LogicalPlan::Limit(Limit { input, .. }) => input.accept(visitor)?,
            LogicalPlan::Subquery(Subquery { subquery, .. }) => {
                subquery.accept(visitor)?
            }
            LogicalPlan::SubqueryAlias(SubqueryAlias { input, .. }) => {
                input.accept(visitor)?
            }
            LogicalPlan::CreateMemoryTable(CreateMemoryTable { input, .. })
            | LogicalPlan::CreateView(CreateView { input, .. })
            | LogicalPlan::Prepare(Prepare { input, .. }) => input.accept(visitor)?,
            LogicalPlan::Extension(extension) => {
                for input in extension.node.inputs() {
                    if !input.accept(visitor)? {
                        return Ok(false);
                    }
                }
                true
            }
            LogicalPlan::Explain(explain) => explain.plan.accept(visitor)?,
            LogicalPlan::Analyze(analyze) => analyze.input.accept(visitor)?,
            LogicalPlan::Dml(write) => write.input.accept(visitor)?,
            LogicalPlan::Unnest(Unnest { input, .. }) => input.accept(visitor)?,
            // plans without inputs
            LogicalPlan::TableScan { .. }
            | LogicalPlan::EmptyRelation(_)
            | LogicalPlan::Values(_)
            | LogicalPlan::CreateExternalTable(_)
            | LogicalPlan::CreateCatalogSchema(_)
            | LogicalPlan::CreateCatalog(_)
            | LogicalPlan::DropTable(_)
            | LogicalPlan::SetVariable(_)
            | LogicalPlan::DropView(_)
            | LogicalPlan::DescribeTable(_) => true,
        };
        if !recurse {
            return Ok(false);
        }

        if !visitor.post_visit(self)? {
            return Ok(false);
        }

        Ok(true)
    }

    /// applies visitor to any subqueries in the plan
    fn visit_subqueries<V>(&self, v: &mut V) -> Result<bool, V::Error>
    where
        V: PlanVisitor,
    {
        self.inspect_expressions(|expr| {
            // recursively look for subqueries
            inspect_expr_pre(expr, |expr| {
                match expr {
                    Expr::Exists { subquery, .. }
                    | Expr::InSubquery { subquery, .. }
                    | Expr::ScalarSubquery(subquery) => {
                        // use a synthetic plan so the visitor sees a
                        // LogicalPlan::Subquery (even though it is
                        // actually a Subquery alias)
                        let synthetic_plan = LogicalPlan::Subquery(subquery.clone());
                        synthetic_plan.accept(v)?;
                    }
                    _ => {}
                }
                Ok(())
            })
        })?;
        // continue recursion
        Ok(true)
    }

    /// Return a logical plan with all placeholders/params (e.g $1 $2,
    /// ...) replaced with corresponding values provided in the
    /// params_values
    pub fn replace_params_with_values(
        &self,
        param_values: &[ScalarValue],
    ) -> Result<LogicalPlan> {
        let new_exprs = self
            .expressions()
            .into_iter()
            .map(|e| Self::replace_placeholders_with_values(e, param_values))
            .collect::<Result<Vec<_>>>()?;

        let new_inputs_with_values = self
            .inputs()
            .into_iter()
            .map(|inp| inp.replace_params_with_values(param_values))
            .collect::<Result<Vec<_>>>()?;

        from_plan(self, &new_exprs, &new_inputs_with_values)
    }

    /// Walk the logical plan, find any `PlaceHolder` tokens, and return a map of their IDs and DataTypes
    pub fn get_parameter_types(&self) -> Result<HashMap<String, Option<DataType>>> {
        struct ParamTypeVisitor {
            param_types: HashMap<String, Option<DataType>>,
        }

        struct ExprParamTypeVisitor {
            param_types: HashMap<String, Option<DataType>>,
        }

        impl ExpressionVisitor for ExprParamTypeVisitor {
            fn pre_visit(mut self, expr: &Expr) -> Result<Recursion<Self>>
            where
                Self: ExpressionVisitor,
            {
                if let Expr::Placeholder { id, data_type } = expr {
                    let prev = self.param_types.get(id);
                    match (prev, data_type) {
                        (Some(Some(prev)), Some(dt)) => {
                            if prev != dt {
                                Err(DataFusionError::Plan(format!(
                                    "Conflicting types for {id}"
                                )))?;
                            }
                        }
                        (_, Some(dt)) => {
                            let _ = self.param_types.insert(id.clone(), Some(dt.clone()));
                        }
                        _ => {}
                    }
                }
                Ok(Recursion::Continue(self))
            }
        }

        impl PlanVisitor for ParamTypeVisitor {
            type Error = DataFusionError;

            fn pre_visit(&mut self, plan: &LogicalPlan) -> Result<bool, Self::Error> {
                let mut param_types = HashMap::new();
                plan.inspect_expressions(|expr| {
                    let mut visitor = ExprParamTypeVisitor {
                        param_types: Default::default(),
                    };
                    visitor = expr.accept(visitor)?;
                    param_types.extend(visitor.param_types);
                    Ok(()) as Result<()>
                })?;
                self.param_types.extend(param_types);
                Ok(true)
            }
        }

        let mut visitor = ParamTypeVisitor {
            param_types: Default::default(),
        };
        self.accept(&mut visitor)?;
        Ok(visitor.param_types)
    }

    /// Return an Expr with all placeholders replaced with their
    /// corresponding values provided in the params_values
    fn replace_placeholders_with_values(
        expr: Expr,
        param_values: &[ScalarValue],
    ) -> Result<Expr> {
        rewrite_expr(expr, |expr| {
            match &expr {
                Expr::Placeholder { id, data_type } => {
                    // convert id (in format $1, $2, ..) to idx (0, 1, ..)
                    let idx = id[1..].parse::<usize>().map_err(|e| {
                        DataFusionError::Internal(format!(
                            "Failed to parse placeholder id: {e}"
                        ))
                    })? - 1;
                    // value at the idx-th position in param_values should be the value for the placeholder
                    let value = param_values.get(idx).ok_or_else(|| {
                        DataFusionError::Internal(format!(
                            "No value found for placeholder with id {id}"
                        ))
                    })?;
                    // check if the data type of the value matches the data type of the placeholder
                    if Some(value.get_datatype()) != *data_type {
                        return Err(DataFusionError::Internal(format!(
                            "Placeholder value type mismatch: expected {:?}, got {:?}",
                            data_type,
                            value.get_datatype()
                        )));
                    }
                    // Replace the placeholder with the value
                    Ok(Expr::Literal(value.clone()))
                }
                Expr::ScalarSubquery(qry) => {
                    let subquery =
                        Arc::new(qry.subquery.replace_params_with_values(param_values)?);
                    Ok(Expr::ScalarSubquery(plan::Subquery {
                        subquery,
                        outer_ref_columns: qry.outer_ref_columns.clone(),
                    }))
                }
                _ => Ok(expr),
            }
        })
    }
}

// Various implementations for printing out LogicalPlans
impl LogicalPlan {
    /// Return a `format`able structure that produces a single line
    /// per node. For example:
    ///
    /// ```text
    /// Projection: employee.id
    ///    Filter: employee.state Eq Utf8(\"CO\")\
    ///       CsvScan: employee projection=Some([0, 3])
    /// ```
    ///
    /// ```
    /// use arrow::datatypes::{Field, Schema, DataType};
    /// use datafusion_expr::{lit, col, LogicalPlanBuilder, logical_plan::table_scan};
    /// let schema = Schema::new(vec![
    ///     Field::new("id", DataType::Int32, false),
    /// ]);
    /// let plan = table_scan(Some("t1"), &schema, None).unwrap()
    ///     .filter(col("id").eq(lit(5))).unwrap()
    ///     .build().unwrap();
    ///
    /// // Format using display_indent
    /// let display_string = format!("{}", plan.display_indent());
    ///
    /// assert_eq!("Filter: t1.id = Int32(5)\n  TableScan: t1",
    ///             display_string);
    /// ```
    pub fn display_indent(&self) -> impl Display + '_ {
        // Boilerplate structure to wrap LogicalPlan with something
        // that that can be formatted
        struct Wrapper<'a>(&'a LogicalPlan);
        impl<'a> Display for Wrapper<'a> {
            fn fmt(&self, f: &mut Formatter) -> fmt::Result {
                let with_schema = false;
                let mut visitor = IndentVisitor::new(f, with_schema);
                match self.0.accept(&mut visitor) {
                    Ok(_) => Ok(()),
                    Err(_) => Err(fmt::Error),
                }
            }
        }
        Wrapper(self)
    }

    /// Return a `format`able structure that produces a single line
    /// per node that includes the output schema. For example:
    ///
    /// ```text
    /// Projection: employee.id [id:Int32]\
    ///    Filter: employee.state = Utf8(\"CO\") [id:Int32, state:Utf8]\
    ///      TableScan: employee projection=[0, 3] [id:Int32, state:Utf8]";
    /// ```
    ///
    /// ```
    /// use arrow::datatypes::{Field, Schema, DataType};
    /// use datafusion_expr::{lit, col, LogicalPlanBuilder, logical_plan::table_scan};
    /// let schema = Schema::new(vec![
    ///     Field::new("id", DataType::Int32, false),
    /// ]);
    /// let plan = table_scan(Some("t1"), &schema, None).unwrap()
    ///     .filter(col("id").eq(lit(5))).unwrap()
    ///     .build().unwrap();
    ///
    /// // Format using display_indent_schema
    /// let display_string = format!("{}", plan.display_indent_schema());
    ///
    /// assert_eq!("Filter: t1.id = Int32(5) [id:Int32]\
    ///             \n  TableScan: t1 [id:Int32]",
    ///             display_string);
    /// ```
    pub fn display_indent_schema(&self) -> impl Display + '_ {
        // Boilerplate structure to wrap LogicalPlan with something
        // that that can be formatted
        struct Wrapper<'a>(&'a LogicalPlan);
        impl<'a> Display for Wrapper<'a> {
            fn fmt(&self, f: &mut Formatter) -> fmt::Result {
                let with_schema = true;
                let mut visitor = IndentVisitor::new(f, with_schema);
                match self.0.accept(&mut visitor) {
                    Ok(_) => Ok(()),
                    Err(_) => Err(fmt::Error),
                }
            }
        }
        Wrapper(self)
    }

    /// Return a `format`able structure that produces lines meant for
    /// graphical display using the `DOT` language. This format can be
    /// visualized using software from
    /// [`graphviz`](https://graphviz.org/)
    ///
    /// This currently produces two graphs -- one with the basic
    /// structure, and one with additional details such as schema.
    ///
    /// ```
    /// use arrow::datatypes::{Field, Schema, DataType};
    /// use datafusion_expr::{lit, col, LogicalPlanBuilder, logical_plan::table_scan};
    /// let schema = Schema::new(vec![
    ///     Field::new("id", DataType::Int32, false),
    /// ]);
    /// let plan = table_scan(Some("t1"), &schema, None).unwrap()
    ///     .filter(col("id").eq(lit(5))).unwrap()
    ///     .build().unwrap();
    ///
    /// // Format using display_graphviz
    /// let graphviz_string = format!("{}", plan.display_graphviz());
    /// ```
    ///
    /// If graphviz string is saved to a file such as `/tmp/example.dot`, the following
    /// commands can be used to render it as a pdf:
    ///
    /// ```bash
    ///   dot -Tpdf < /tmp/example.dot  > /tmp/example.pdf
    /// ```
    ///
    pub fn display_graphviz(&self) -> impl Display + '_ {
        // Boilerplate structure to wrap LogicalPlan with something
        // that that can be formatted
        struct Wrapper<'a>(&'a LogicalPlan);
        impl<'a> Display for Wrapper<'a> {
            fn fmt(&self, f: &mut Formatter) -> fmt::Result {
                writeln!(
                    f,
                    "// Begin DataFusion GraphViz Plan (see https://graphviz.org)"
                )?;
                writeln!(f, "digraph {{")?;

                let mut visitor = GraphvizVisitor::new(f);

                visitor.pre_visit_plan("LogicalPlan")?;
                self.0.accept(&mut visitor).map_err(|_| fmt::Error)?;
                visitor.post_visit_plan()?;

                visitor.set_with_schema(true);
                visitor.pre_visit_plan("Detailed LogicalPlan")?;
                self.0.accept(&mut visitor).map_err(|_| fmt::Error)?;
                visitor.post_visit_plan()?;

                writeln!(f, "}}")?;
                writeln!(f, "// End DataFusion GraphViz Plan")?;
                Ok(())
            }
        }
        Wrapper(self)
    }

    /// Return a `format`able structure with the a human readable
    /// description of this LogicalPlan node per node, not including
    /// children. For example:
    ///
    /// ```text
    /// Projection: id
    /// ```
    /// ```
    /// use arrow::datatypes::{Field, Schema, DataType};
    /// use datafusion_expr::{lit, col, LogicalPlanBuilder, logical_plan::table_scan};
    /// let schema = Schema::new(vec![
    ///     Field::new("id", DataType::Int32, false),
    /// ]);
    /// let plan = table_scan(Some("t1"), &schema, None).unwrap()
    ///     .build().unwrap();
    ///
    /// // Format using display
    /// let display_string = format!("{}", plan.display());
    ///
    /// assert_eq!("TableScan: t1", display_string);
    /// ```
    pub fn display(&self) -> impl Display + '_ {
        // Boilerplate structure to wrap LogicalPlan with something
        // that that can be formatted
        struct Wrapper<'a>(&'a LogicalPlan);
        impl<'a> Display for Wrapper<'a> {
            fn fmt(&self, f: &mut Formatter) -> fmt::Result {
                match self.0 {
                    LogicalPlan::EmptyRelation(_) => write!(f, "EmptyRelation"),
                    LogicalPlan::Values(Values { ref values, .. }) => {
                        let str_values: Vec<_> = values
                            .iter()
                            // limit to only 5 values to avoid horrible display
                            .take(5)
                            .map(|row| {
                                let item = row
                                    .iter()
                                    .map(|expr| expr.to_string())
                                    .collect::<Vec<_>>()
                                    .join(", ");
                                format!("({item})")
                            })
                            .collect();

                        let elipse = if values.len() > 5 { "..." } else { "" };
                        write!(f, "Values: {}{}", str_values.join(", "), elipse)
                    }

                    LogicalPlan::TableScan(TableScan {
                        ref source,
                        ref table_name,
                        ref projection,
                        ref filters,
                        ref fetch,
                        ..
                    }) => {
                        let projected_fields = match projection {
                            Some(indices) => {
                                let schema = source.schema();
                                let names: Vec<&str> = indices
                                    .iter()
                                    .map(|i| schema.field(*i).name().as_str())
                                    .collect();
                                format!(" projection=[{}]", names.join(", "))
                            }
                            _ => "".to_string(),
                        };

                        write!(f, "TableScan: {table_name}{projected_fields}")?;

                        if !filters.is_empty() {
                            let mut full_filter = vec![];
                            let mut partial_filter = vec![];
                            let mut unsupported_filters = vec![];
                            let filters: Vec<&Expr> = filters.iter().collect();

                            if let Ok(results) =
                                source.supports_filters_pushdown(&filters)
                            {
                                filters.iter().zip(results.iter()).for_each(
                                    |(x, res)| match res {
                                        TableProviderFilterPushDown::Exact => {
                                            full_filter.push(x)
                                        }
                                        TableProviderFilterPushDown::Inexact => {
                                            partial_filter.push(x)
                                        }
                                        TableProviderFilterPushDown::Unsupported => {
                                            unsupported_filters.push(x)
                                        }
                                    },
                                );
                            }

                            if !full_filter.is_empty() {
                                write!(f, ", full_filters={full_filter:?}")?;
                            };
                            if !partial_filter.is_empty() {
                                write!(f, ", partial_filters={partial_filter:?}")?;
                            }
                            if !unsupported_filters.is_empty() {
                                write!(
                                    f,
                                    ", unsupported_filters={unsupported_filters:?}"
                                )?;
                            }
                        }

                        if let Some(n) = fetch {
                            write!(f, ", fetch={n}")?;
                        }

                        Ok(())
                    }
                    LogicalPlan::Projection(Projection { ref expr, .. }) => {
                        write!(f, "Projection: ")?;
                        for (i, expr_item) in expr.iter().enumerate() {
                            if i > 0 {
                                write!(f, ", ")?;
                            }
                            write!(f, "{expr_item:?}")?;
                        }
                        Ok(())
                    }
                    LogicalPlan::Dml(DmlStatement { table_name, op, .. }) => {
                        write!(f, "Dml: op=[{op}] table=[{table_name}]")
                    }
                    LogicalPlan::Filter(Filter {
                        predicate: ref expr,
                        ..
                    }) => write!(f, "Filter: {expr:?}"),
                    LogicalPlan::Window(Window {
                        ref window_expr, ..
                    }) => {
                        write!(f, "WindowAggr: windowExpr=[{window_expr:?}]")
                    }
                    LogicalPlan::Aggregate(Aggregate {
                        ref group_expr,
                        ref aggr_expr,
                        ..
                    }) => write!(
                        f,
                        "Aggregate: groupBy=[{group_expr:?}], aggr=[{aggr_expr:?}]"
                    ),
                    LogicalPlan::Sort(Sort { expr, fetch, .. }) => {
                        write!(f, "Sort: ")?;
                        for (i, expr_item) in expr.iter().enumerate() {
                            if i > 0 {
                                write!(f, ", ")?;
                            }
                            write!(f, "{expr_item:?}")?;
                        }
                        if let Some(a) = fetch {
                            write!(f, ", fetch={a}")?;
                        }

                        Ok(())
                    }
                    LogicalPlan::Join(Join {
                        on: ref keys,
                        filter,
                        join_constraint,
                        join_type,
                        ..
                    }) => {
                        let join_expr: Vec<String> =
                            keys.iter().map(|(l, r)| format!("{l} = {r}")).collect();
                        let filter_expr = filter
                            .as_ref()
                            .map(|expr| format!(" Filter: {expr}"))
                            .unwrap_or_else(|| "".to_string());
                        match join_constraint {
                            JoinConstraint::On => {
                                write!(
                                    f,
                                    "{} Join: {}{}",
                                    join_type,
                                    join_expr.join(", "),
                                    filter_expr
                                )
                            }
                            JoinConstraint::Using => {
                                write!(
                                    f,
                                    "{} Join: Using {}{}",
                                    join_type,
                                    join_expr.join(", "),
                                    filter_expr,
                                )
                            }
                        }
                    }
                    LogicalPlan::CrossJoin(_) => {
                        write!(f, "CrossJoin:")
                    }
                    LogicalPlan::Repartition(Repartition {
                        partitioning_scheme,
                        ..
                    }) => match partitioning_scheme {
                        Partitioning::RoundRobinBatch(n) => {
                            write!(f, "Repartition: RoundRobinBatch partition_count={n}")
                        }
                        Partitioning::Hash(expr, n) => {
                            let hash_expr: Vec<String> =
                                expr.iter().map(|e| format!("{e:?}")).collect();
                            write!(
                                f,
                                "Repartition: Hash({}) partition_count={}",
                                hash_expr.join(", "),
                                n
                            )
                        }
                        Partitioning::DistributeBy(expr) => {
                            let dist_by_expr: Vec<String> =
                                expr.iter().map(|e| format!("{e:?}")).collect();
                            write!(
                                f,
                                "Repartition: DistributeBy({})",
                                dist_by_expr.join(", "),
                            )
                        }
                    },
                    LogicalPlan::Limit(Limit {
                        ref skip,
                        ref fetch,
                        ..
                    }) => {
                        write!(
                            f,
                            "Limit: skip={}, fetch={}",
                            skip,
                            fetch.map_or_else(|| "None".to_string(), |x| x.to_string())
                        )
                    }
                    LogicalPlan::Subquery(Subquery { .. }) => {
                        write!(f, "Subquery:")
                    }
                    LogicalPlan::SubqueryAlias(SubqueryAlias { ref alias, .. }) => {
                        write!(f, "SubqueryAlias: {alias}")
                    }
                    LogicalPlan::CreateExternalTable(CreateExternalTable {
                        ref name,
                        ..
                    }) => {
                        write!(f, "CreateExternalTable: {name:?}")
                    }
                    LogicalPlan::CreateMemoryTable(CreateMemoryTable {
                        name, ..
                    }) => {
                        write!(f, "CreateMemoryTable: {name:?}")
                    }
                    LogicalPlan::CreateView(CreateView { name, .. }) => {
                        write!(f, "CreateView: {name:?}")
                    }
                    LogicalPlan::CreateCatalogSchema(CreateCatalogSchema {
                        schema_name,
                        ..
                    }) => {
                        write!(f, "CreateCatalogSchema: {schema_name:?}")
                    }
                    LogicalPlan::CreateCatalog(CreateCatalog {
                        catalog_name, ..
                    }) => {
                        write!(f, "CreateCatalog: {catalog_name:?}")
                    }
                    LogicalPlan::DropTable(DropTable {
                        name, if_exists, ..
                    }) => {
                        write!(f, "DropTable: {name:?} if not exist:={if_exists}")
                    }
                    LogicalPlan::DropView(DropView {
                        name, if_exists, ..
                    }) => {
                        write!(f, "DropView: {name:?} if not exist:={if_exists}")
                    }
                    LogicalPlan::SetVariable(SetVariable {
                        variable, value, ..
                    }) => {
                        write!(f, "SetVariable: set {variable:?} to {value:?}")
                    }
                    LogicalPlan::Distinct(Distinct { .. }) => {
                        write!(f, "Distinct:")
                    }
                    LogicalPlan::Explain { .. } => write!(f, "Explain"),
                    LogicalPlan::Analyze { .. } => write!(f, "Analyze"),
                    LogicalPlan::Union(_) => write!(f, "Union"),
                    LogicalPlan::Extension(e) => e.node.fmt_for_explain(f),
                    LogicalPlan::Prepare(Prepare {
                        name, data_types, ..
                    }) => {
                        write!(f, "Prepare: {name:?} {data_types:?} ")
                    }
                    LogicalPlan::DescribeTable(DescribeTable { .. }) => {
                        write!(f, "DescribeTable")
                    }
                    LogicalPlan::Unnest(Unnest { column, .. }) => {
                        write!(f, "Unnest: {column}")
                    }
                }
            }
        }
        Wrapper(self)
    }
}

impl Debug for LogicalPlan {
    fn fmt(&self, f: &mut Formatter) -> fmt::Result {
        self.display_indent().fmt(f)
    }
}

impl ToStringifiedPlan for LogicalPlan {
    fn to_stringified(&self, plan_type: PlanType) -> StringifiedPlan {
        StringifiedPlan::new(plan_type, self.display_indent().to_string())
    }
}

/// Join type
#[derive(Debug, Clone, Copy, PartialEq, Eq, Hash)]
pub enum JoinType {
    /// Inner Join
    Inner,
    /// Left Join
    Left,
    /// Right Join
    Right,
    /// Full Join
    Full,
    /// Left Semi Join
    LeftSemi,
    /// Right Semi Join
    RightSemi,
    /// Left Anti Join
    LeftAnti,
    /// Right Anti Join
    RightAnti,
}

impl JoinType {
    pub fn is_outer(self) -> bool {
        self == JoinType::Left || self == JoinType::Right || self == JoinType::Full
    }
}

impl Display for JoinType {
    fn fmt(&self, f: &mut Formatter) -> fmt::Result {
        let join_type = match self {
            JoinType::Inner => "Inner",
            JoinType::Left => "Left",
            JoinType::Right => "Right",
            JoinType::Full => "Full",
            JoinType::LeftSemi => "LeftSemi",
            JoinType::RightSemi => "RightSemi",
            JoinType::LeftAnti => "LeftAnti",
            JoinType::RightAnti => "RightAnti",
        };
        write!(f, "{join_type}")
    }
}

/// Join constraint
#[derive(Debug, Clone, Copy, PartialEq, Eq, Hash)]
pub enum JoinConstraint {
    /// Join ON
    On,
    /// Join USING
    Using,
}

/// Creates a catalog (aka "Database").
#[derive(Clone, PartialEq, Eq, Hash)]
pub struct CreateCatalog {
    /// The catalog name
    pub catalog_name: String,
    /// Do nothing (except issuing a notice) if a schema with the same name already exists
    pub if_not_exists: bool,
    /// Empty schema
    pub schema: DFSchemaRef,
}

/// Creates a schema.
#[derive(Clone, PartialEq, Eq, Hash)]
pub struct CreateCatalogSchema {
    /// The table schema
    pub schema_name: String,
    /// Do nothing (except issuing a notice) if a schema with the same name already exists
    pub if_not_exists: bool,
    /// Empty schema
    pub schema: DFSchemaRef,
}

/// Drops a table.
#[derive(Clone, PartialEq, Eq, Hash)]
pub struct DropTable {
    /// The table name
    pub name: OwnedTableReference,
    /// If the table exists
    pub if_exists: bool,
    /// Dummy schema
    pub schema: DFSchemaRef,
}

/// Drops a view.
#[derive(Clone, PartialEq, Eq, Hash)]
pub struct DropView {
    /// The view name
    pub name: OwnedTableReference,
    /// If the view exists
    pub if_exists: bool,
    /// Dummy schema
    pub schema: DFSchemaRef,
}

/// Set a Variable's value -- value in
/// [`ConfigOptions`](datafusion_common::config::ConfigOptions)
#[derive(Clone, PartialEq, Eq, Hash)]
pub struct SetVariable {
    /// The variable name
    pub variable: String,
    /// The value to set
    pub value: String,
    /// Dummy schema
    pub schema: DFSchemaRef,
}

/// Produces no rows: An empty relation with an empty schema
#[derive(Clone, PartialEq, Eq, Hash)]
pub struct EmptyRelation {
    /// Whether to produce a placeholder row
    pub produce_one_row: bool,
    /// The schema description of the output
    pub schema: DFSchemaRef,
}

/// Values expression. See
/// [Postgres VALUES](https://www.postgresql.org/docs/current/queries-values.html)
/// documentation for more details.
#[derive(Clone, PartialEq, Eq, Hash)]
pub struct Values {
    /// The table schema
    pub schema: DFSchemaRef,
    /// Values
    pub values: Vec<Vec<Expr>>,
}

/// Evaluates an arbitrary list of expressions (essentially a
/// SELECT with an expression list) on its input.
#[derive(Clone, PartialEq, Eq, Hash)]
// mark non_exhaustive to encourage use of try_new/new()
#[non_exhaustive]
pub struct Projection {
    /// The list of expressions
    pub expr: Vec<Expr>,
    /// The incoming logical plan
    pub input: Arc<LogicalPlan>,
    /// The schema description of the output
    pub schema: DFSchemaRef,
}

impl Projection {
    /// Create a new Projection
    pub fn try_new(expr: Vec<Expr>, input: Arc<LogicalPlan>) -> Result<Self> {
        let schema = Arc::new(DFSchema::new_with_metadata(
            exprlist_to_fields(&expr, &input)?,
            input.schema().metadata().clone(),
        )?);
        Self::try_new_with_schema(expr, input, schema)
    }

    /// Create a new Projection using the specified output schema
    pub fn try_new_with_schema(
        expr: Vec<Expr>,
        input: Arc<LogicalPlan>,
        schema: DFSchemaRef,
    ) -> Result<Self> {
        if expr.len() != schema.fields().len() {
            return Err(DataFusionError::Plan(format!("Projection has mismatch between number of expressions ({}) and number of fields in schema ({})", expr.len(), schema.fields().len())));
        }
        Ok(Self {
            expr,
            input,
            schema,
        })
    }

    /// Create a new Projection using the specified output schema
    pub fn new_from_schema(input: Arc<LogicalPlan>, schema: DFSchemaRef) -> Self {
        let expr: Vec<Expr> = schema
            .fields()
            .iter()
            .map(|field| field.qualified_column())
            .map(Expr::Column)
            .collect();
        Self {
            expr,
            input,
            schema,
        }
    }

    pub fn try_from_plan(plan: &LogicalPlan) -> Result<&Projection> {
        match plan {
            LogicalPlan::Projection(it) => Ok(it),
            _ => plan_err!("Could not coerce into Projection!"),
        }
    }
}

/// Aliased subquery
#[derive(Clone, PartialEq, Eq, Hash)]
// mark non_exhaustive to encourage use of try_new/new()
#[non_exhaustive]
pub struct SubqueryAlias {
    /// The incoming logical plan
    pub input: Arc<LogicalPlan>,
    /// The alias for the input relation
    pub alias: String,
    /// The schema with qualified field names
    pub schema: DFSchemaRef,
}

impl SubqueryAlias {
    pub fn try_new(plan: LogicalPlan, alias: impl Into<String>) -> Result<Self> {
        let alias = alias.into();
        let table_ref = TableReference::bare(&alias);
        let schema: Schema = plan.schema().as_ref().clone().into();
        let schema = DFSchemaRef::new(DFSchema::try_from_qualified_schema(
            table_ref.to_owned_reference(),
            &schema,
        )?);
        Ok(SubqueryAlias {
            input: Arc::new(plan),
            alias,
            schema,
        })
    }
}

/// Filters rows from its input that do not match an
/// expression (essentially a WHERE clause with a predicate
/// expression).
///
/// Semantically, `<predicate>` is evaluated for each row of the input;
/// If the value of `<predicate>` is true, the input row is passed to
/// the output. If the value of `<predicate>` is false, the row is
/// discarded.
///
/// Filter should not be created directly but instead use `try_new()`
/// and that these fields are only pub to support pattern matching
#[derive(Clone, PartialEq, Eq, Hash)]
#[non_exhaustive]
pub struct Filter {
    /// The predicate expression, which must have Boolean type.
    pub predicate: Expr,
    /// The incoming logical plan
    pub input: Arc<LogicalPlan>,
}

impl Filter {
    /// Create a new filter operator.
    pub fn try_new(predicate: Expr, input: Arc<LogicalPlan>) -> Result<Self> {
        // Filter predicates must return a boolean value so we try and validate that here.
        // Note that it is not always possible to resolve the predicate expression during plan
        // construction (such as with correlated subqueries) so we make a best effort here and
        // ignore errors resolving the expression against the schema.
        if let Ok(predicate_type) = predicate.get_type(input.schema()) {
            if predicate_type != DataType::Boolean {
                return Err(DataFusionError::Plan(format!(
                    "Cannot create filter with non-boolean predicate '{predicate}' returning {predicate_type}"
                )));
            }
        }

        // filter predicates should not be aliased
        if let Expr::Alias(expr, alias) = predicate {
            return Err(DataFusionError::Plan(format!(
                "Attempted to create Filter predicate with \
                expression `{expr}` aliased as '{alias}'. Filter predicates should not be \
                aliased."
            )));
        }

        Ok(Self { predicate, input })
    }

    pub fn try_from_plan(plan: &LogicalPlan) -> Result<&Filter> {
        match plan {
            LogicalPlan::Filter(it) => Ok(it),
            _ => plan_err!("Could not coerce into Filter!"),
        }
    }
}

/// Window its input based on a set of window spec and window function (e.g. SUM or RANK)
#[derive(Clone, PartialEq, Eq, Hash)]
pub struct Window {
    /// The incoming logical plan
    pub input: Arc<LogicalPlan>,
    /// The window function expression
    pub window_expr: Vec<Expr>,
    /// The schema description of the window output
    pub schema: DFSchemaRef,
}

/// Produces rows from a table provider by reference or from the context
#[derive(Clone)]
pub struct TableScan {
    /// The name of the table
    pub table_name: OwnedTableReference,
    /// The source of the table
    pub source: Arc<dyn TableSource>,
    /// Optional column indices to use as a projection
    pub projection: Option<Vec<usize>>,
    /// The schema description of the output
    pub projected_schema: DFSchemaRef,
    /// Optional expressions to be used as filters by the table provider
    pub filters: Vec<Expr>,
    /// Optional number of rows to read
    pub fetch: Option<usize>,
}

impl PartialEq for TableScan {
    fn eq(&self, other: &Self) -> bool {
        self.table_name == other.table_name
            && self.projection == other.projection
            && self.projected_schema == other.projected_schema
            && self.filters == other.filters
            && self.fetch == other.fetch
    }
}

impl Eq for TableScan {}

impl Hash for TableScan {
    fn hash<H: Hasher>(&self, state: &mut H) {
        self.table_name.hash(state);
        self.projection.hash(state);
        self.projected_schema.hash(state);
        self.filters.hash(state);
        self.fetch.hash(state);
    }
}

/// Apply Cross Join to two logical plans
#[derive(Clone, PartialEq, Eq, Hash)]
pub struct CrossJoin {
    /// Left input
    pub left: Arc<LogicalPlan>,
    /// Right input
    pub right: Arc<LogicalPlan>,
    /// The output schema, containing fields from the left and right inputs
    pub schema: DFSchemaRef,
}

/// Repartition the plan based on a partitioning scheme.
#[derive(Clone, PartialEq, Eq, Hash)]
pub struct Repartition {
    /// The incoming logical plan
    pub input: Arc<LogicalPlan>,
    /// The partitioning scheme
    pub partitioning_scheme: Partitioning,
}

/// Union multiple inputs
#[derive(Clone, PartialEq, Eq, Hash)]
pub struct Union {
    /// Inputs to merge
    pub inputs: Vec<Arc<LogicalPlan>>,
    /// Union schema. Should be the same for all inputs.
    pub schema: DFSchemaRef,
}

/// Creates an in memory table.
#[derive(Clone, PartialEq, Eq, Hash)]
pub struct CreateMemoryTable {
    /// The table name
    pub name: OwnedTableReference,
    /// The logical plan
    pub input: Arc<LogicalPlan>,
    /// Option to not error if table already exists
    pub if_not_exists: bool,
    /// Option to replace table content if table already exists
    pub or_replace: bool,
}

/// Creates a view.
#[derive(Clone, PartialEq, Eq, Hash)]
pub struct CreateView {
    /// The table name
    pub name: OwnedTableReference,
    /// The logical plan
    pub input: Arc<LogicalPlan>,
    /// Option to not error if table already exists
    pub or_replace: bool,
    /// SQL used to create the view, if available
    pub definition: Option<String>,
}

/// Creates an external table.
#[derive(Clone, PartialEq, Eq)]
pub struct CreateExternalTable {
    /// The table schema
    pub schema: DFSchemaRef,
    /// The table name
    pub name: OwnedTableReference,
    /// The physical location
    pub location: String,
    /// The file type of physical file
    pub file_type: String,
    /// Whether the CSV file contains a header
    pub has_header: bool,
    /// Delimiter for CSV
    pub delimiter: char,
    /// Partition Columns
    pub table_partition_cols: Vec<String>,
    /// Option to not error if table already exists
    pub if_not_exists: bool,
    /// SQL used to create the table, if available
    pub definition: Option<String>,
    /// Order expressions supplied by user
    pub order_exprs: Vec<Expr>,
    /// File compression type (GZIP, BZIP2, XZ, ZSTD)
    pub file_compression_type: CompressionTypeVariant,
    /// Table(provider) specific options
    pub options: HashMap<String, String>,
}

// Hashing refers to a subset of fields considered in PartialEq.
#[allow(clippy::derived_hash_with_manual_eq)]
impl Hash for CreateExternalTable {
    fn hash<H: Hasher>(&self, state: &mut H) {
        self.schema.hash(state);
        self.name.hash(state);
        self.location.hash(state);
        self.file_type.hash(state);
        self.has_header.hash(state);
        self.delimiter.hash(state);
        self.table_partition_cols.hash(state);
        self.if_not_exists.hash(state);
        self.definition.hash(state);
        self.file_compression_type.hash(state);
        self.order_exprs.hash(state);
        self.options.len().hash(state); // HashMap is not hashable
    }
}

#[derive(Clone, PartialEq, Eq, Hash)]
pub enum WriteOp {
    Insert,
    Delete,
    Update,
    Ctas,
}

impl Display for WriteOp {
    fn fmt(&self, f: &mut Formatter<'_>) -> fmt::Result {
        match self {
            WriteOp::Insert => write!(f, "Insert"),
            WriteOp::Delete => write!(f, "Delete"),
            WriteOp::Update => write!(f, "Update"),
            WriteOp::Ctas => write!(f, "Ctas"),
        }
    }
}

/// The operator that modifies the content of a database (adapted from substrait WriteRel)
#[derive(Clone, PartialEq, Eq, Hash)]
pub struct DmlStatement {
    /// The table name
    pub table_name: OwnedTableReference,
    /// The schema of the table (must align with Rel input)
    pub table_schema: DFSchemaRef,
    /// The type of operation to perform
    pub op: WriteOp,
    /// The relation that determines the tuples to add/remove/modify the schema must match with table_schema
    pub input: Arc<LogicalPlan>,
}

/// Prepare a statement but do not execute it. Prepare statements can have 0 or more
/// `Expr::Placeholder` expressions that are filled in during execution
#[derive(Clone, PartialEq, Eq, Hash)]
pub struct Prepare {
    /// The name of the statement
    pub name: String,
    /// Data types of the parameters ([`Expr::Placeholder`])
    pub data_types: Vec<DataType>,
    /// The logical plan of the statements
    pub input: Arc<LogicalPlan>,
}

/// Describe the schema of table
#[derive(Clone, PartialEq, Eq, Hash)]
pub struct DescribeTable {
    /// Table schema
    pub schema: Arc<Schema>,
    /// Dummy schema
    pub dummy_schema: DFSchemaRef,
}

/// Produces a relation with string representations of
/// various parts of the plan
#[derive(Clone, PartialEq, Eq, Hash)]
pub struct Explain {
    /// Should extra (detailed, intermediate plans) be included?
    pub verbose: bool,
    /// The logical plan that is being EXPLAIN'd
    pub plan: Arc<LogicalPlan>,
    /// Represent the various stages plans have gone through
    pub stringified_plans: Vec<StringifiedPlan>,
    /// The output schema of the explain (2 columns of text)
    pub schema: DFSchemaRef,
    /// Used by physical planner to check if should proceed with planning
    pub logical_optimization_succeeded: bool,
}

/// Runs the actual plan, and then prints the physical plan with
/// with execution metrics.
#[derive(Clone, PartialEq, Eq, Hash)]
pub struct Analyze {
    /// Should extra detail be included?
    pub verbose: bool,
    /// The logical plan that is being EXPLAIN ANALYZE'd
    pub input: Arc<LogicalPlan>,
    /// The output schema of the explain (2 columns of text)
    pub schema: DFSchemaRef,
}

/// Extension operator defined outside of DataFusion
#[allow(clippy::derived_hash_with_manual_eq)] // see impl PartialEq for explanation
#[derive(Clone, Eq, Hash)]
pub struct Extension {
    /// The runtime extension operator
    pub node: Arc<dyn UserDefinedLogicalNode>,
}

impl PartialEq for Extension {
    #[allow(clippy::op_ref)] // clippy false positive
    fn eq(&self, other: &Self) -> bool {
        // must be manually derived due to a bug in #[derive(PartialEq)]
        // https://github.com/rust-lang/rust/issues/39128
        &self.node == &other.node
    }
}

/// Produces the first `n` tuples from its input and discards the rest.
#[derive(Clone, PartialEq, Eq, Hash)]
pub struct Limit {
    /// Number of rows to skip before fetch
    pub skip: usize,
    /// Maximum number of rows to fetch,
    /// None means fetching all rows
    pub fetch: Option<usize>,
    /// The logical plan
    pub input: Arc<LogicalPlan>,
}

/// Removes duplicate rows from the input
#[derive(Clone, PartialEq, Eq, Hash)]
pub struct Distinct {
    /// The logical plan that is being DISTINCT'd
    pub input: Arc<LogicalPlan>,
}

/// Aggregates its input based on a set of grouping and aggregate
/// expressions (e.g. SUM).
#[derive(Clone, PartialEq, Eq, Hash)]
// mark non_exhaustive to encourage use of try_new/new()
#[non_exhaustive]
pub struct Aggregate {
    /// The incoming logical plan
    pub input: Arc<LogicalPlan>,
    /// Grouping expressions
    pub group_expr: Vec<Expr>,
    /// Aggregate expressions
    pub aggr_expr: Vec<Expr>,
    /// The schema description of the aggregate output
    pub schema: DFSchemaRef,
}

impl Aggregate {
    /// Create a new aggregate operator.
    pub fn try_new(
        input: Arc<LogicalPlan>,
        group_expr: Vec<Expr>,
        aggr_expr: Vec<Expr>,
<<<<<<< HEAD
    ) -> datafusion_common::Result<Self> {
        let group_expr = enumerate_grouping_sets(group_expr)?;
=======
    ) -> Result<Self> {
>>>>>>> 30dba587
        let grouping_expr: Vec<Expr> = grouping_set_to_exprlist(group_expr.as_slice())?;
        let all_expr = grouping_expr.iter().chain(aggr_expr.iter());
        validate_unique_names("Aggregations", all_expr.clone())?;
        let schema = DFSchema::new_with_metadata(
            exprlist_to_fields(all_expr, &input)?,
            input.schema().metadata().clone(),
        )?;
        Self::try_new_with_schema(input, group_expr, aggr_expr, Arc::new(schema))
    }

    /// Create a new aggregate operator using the provided schema to avoid the overhead of
    /// building the schema again when the schema is already known.
    ///
    /// This method should only be called when you are absolutely sure that the schema being
    /// provided is correct for the aggregate. If in doubt, call [try_new](Self::try_new) instead.
    pub fn try_new_with_schema(
        input: Arc<LogicalPlan>,
        group_expr: Vec<Expr>,
        aggr_expr: Vec<Expr>,
        schema: DFSchemaRef,
    ) -> Result<Self> {
        if group_expr.is_empty() && aggr_expr.is_empty() {
            return Err(DataFusionError::Plan(
                "Aggregate requires at least one grouping or aggregate expression"
                    .to_string(),
            ));
        }
        let group_expr_count = grouping_set_expr_count(&group_expr)?;
        if schema.fields().len() != group_expr_count + aggr_expr.len() {
            return Err(DataFusionError::Plan(format!(
                "Aggregate schema has wrong number of fields. Expected {} got {}",
                group_expr_count + aggr_expr.len(),
                schema.fields().len()
            )));
        }
        Ok(Self {
            input,
            group_expr,
            aggr_expr,
            schema,
        })
    }

    pub fn try_from_plan(plan: &LogicalPlan) -> Result<&Aggregate> {
        match plan {
            LogicalPlan::Aggregate(it) => Ok(it),
            _ => plan_err!("Could not coerce into Aggregate!"),
        }
    }
}

/// Sorts its input according to a list of sort expressions.
#[derive(Clone, PartialEq, Eq, Hash)]
pub struct Sort {
    /// The sort expressions
    pub expr: Vec<Expr>,
    /// The incoming logical plan
    pub input: Arc<LogicalPlan>,
    /// Optional fetch limit
    pub fetch: Option<usize>,
}

/// Join two logical plans on one or more join columns
#[derive(Clone, PartialEq, Eq, Hash)]
pub struct Join {
    /// Left input
    pub left: Arc<LogicalPlan>,
    /// Right input
    pub right: Arc<LogicalPlan>,
    /// Equijoin clause expressed as pairs of (left, right) join expressions
    pub on: Vec<(Expr, Expr)>,
    /// Filters applied during join (non-equi conditions)
    pub filter: Option<Expr>,
    /// Join type
    pub join_type: JoinType,
    /// Join constraint
    pub join_constraint: JoinConstraint,
    /// The output schema, containing fields from the left and right inputs
    pub schema: DFSchemaRef,
    /// If null_equals_null is true, null == null else null != null
    pub null_equals_null: bool,
}

impl Join {
    /// Create Join with input which wrapped with projection, this method is used to help create physical join.
    pub fn try_new_with_project_input(
        original: &LogicalPlan,
        left: Arc<LogicalPlan>,
        right: Arc<LogicalPlan>,
        column_on: (Vec<Column>, Vec<Column>),
    ) -> Result<Self> {
        let original_join = match original {
            LogicalPlan::Join(join) => join,
            _ => return plan_err!("Could not create join with project input"),
        };

        let on: Vec<(Expr, Expr)> = column_on
            .0
            .into_iter()
            .zip(column_on.1.into_iter())
            .map(|(l, r)| (Expr::Column(l), Expr::Column(r)))
            .collect();
        let join_schema =
            build_join_schema(left.schema(), right.schema(), &original_join.join_type)?;

        Ok(Join {
            left,
            right,
            on,
            filter: original_join.filter.clone(),
            join_type: original_join.join_type,
            join_constraint: original_join.join_constraint,
            schema: Arc::new(join_schema),
            null_equals_null: original_join.null_equals_null,
        })
    }
}

/// Subquery
#[derive(Clone, PartialEq, Eq, Hash)]
pub struct Subquery {
    /// The subquery
    pub subquery: Arc<LogicalPlan>,
    /// The outer references used in the subquery
    pub outer_ref_columns: Vec<Expr>,
}

impl Subquery {
    pub fn try_from_expr(plan: &Expr) -> Result<&Subquery> {
        match plan {
            Expr::ScalarSubquery(it) => Ok(it),
            Expr::Cast(cast) => Subquery::try_from_expr(cast.expr.as_ref()),
            _ => plan_err!("Could not coerce into ScalarSubquery!"),
        }
    }
}

impl Debug for Subquery {
    fn fmt(&self, f: &mut Formatter<'_>) -> fmt::Result {
        write!(f, "<subquery>")
    }
}

/// Logical partitioning schemes supported by the repartition operator.
#[derive(Debug, Clone, PartialEq, Eq, Hash)]
pub enum Partitioning {
    /// Allocate batches using a round-robin algorithm and the specified number of partitions
    RoundRobinBatch(usize),
    /// Allocate rows based on a hash of one of more expressions and the specified number
    /// of partitions.
    Hash(Vec<Expr>, usize),
    /// The DISTRIBUTE BY clause is used to repartition the data based on the input expressions
    DistributeBy(Vec<Expr>),
}

/// Represents which type of plan, when storing multiple
/// for use in EXPLAIN plans
#[derive(Debug, Clone, PartialEq, Eq, Hash)]
pub enum PlanType {
    /// The initial LogicalPlan provided to DataFusion
    InitialLogicalPlan,
    /// The LogicalPlan which results from applying an optimizer pass
    OptimizedLogicalPlan {
        /// The name of the optimizer which produced this plan
        optimizer_name: String,
    },
    /// The final, fully optimized LogicalPlan that was converted to a physical plan
    FinalLogicalPlan,
    /// The initial physical plan, prepared for execution
    InitialPhysicalPlan,
    /// The ExecutionPlan which results from applying an optimizer pass
    OptimizedPhysicalPlan {
        /// The name of the optimizer which produced this plan
        optimizer_name: String,
    },
    /// The final, fully optimized physical which would be executed
    FinalPhysicalPlan,
}

impl Display for PlanType {
    fn fmt(&self, f: &mut Formatter) -> fmt::Result {
        match self {
            PlanType::InitialLogicalPlan => write!(f, "initial_logical_plan"),
            PlanType::OptimizedLogicalPlan { optimizer_name } => {
                write!(f, "logical_plan after {optimizer_name}")
            }
            PlanType::FinalLogicalPlan => write!(f, "logical_plan"),
            PlanType::InitialPhysicalPlan => write!(f, "initial_physical_plan"),
            PlanType::OptimizedPhysicalPlan { optimizer_name } => {
                write!(f, "physical_plan after {optimizer_name}")
            }
            PlanType::FinalPhysicalPlan => write!(f, "physical_plan"),
        }
    }
}

/// Represents some sort of execution plan, in String form
#[derive(Debug, Clone, PartialEq, Eq, Hash)]
#[allow(clippy::rc_buffer)]
pub struct StringifiedPlan {
    /// An identifier of what type of plan this string represents
    pub plan_type: PlanType,
    /// The string representation of the plan
    pub plan: Arc<String>,
}

impl StringifiedPlan {
    /// Create a new Stringified plan of `plan_type` with string
    /// representation `plan`
    pub fn new(plan_type: PlanType, plan: impl Into<String>) -> Self {
        StringifiedPlan {
            plan_type,
            plan: Arc::new(plan.into()),
        }
    }

    /// returns true if this plan should be displayed. Generally
    /// `verbose_mode = true` will display all available plans
    pub fn should_display(&self, verbose_mode: bool) -> bool {
        match self.plan_type {
            PlanType::FinalLogicalPlan | PlanType::FinalPhysicalPlan => true,
            _ => verbose_mode,
        }
    }
}

/// Trait for something that can be formatted as a stringified plan
pub trait ToStringifiedPlan {
    /// Create a stringified plan with the specified type
    fn to_stringified(&self, plan_type: PlanType) -> StringifiedPlan;
}

/// Unnest a column that contains a nested list type.
#[derive(Debug, Clone, PartialEq, Eq, Hash)]
pub struct Unnest {
    /// The incoming logical plan
    pub input: Arc<LogicalPlan>,
    /// The column to unnest
    pub column: Column,
    /// The output schema, containing the unnested field column.
    pub schema: DFSchemaRef,
}

#[cfg(test)]
mod tests {
    use super::*;
    use crate::logical_plan::table_scan;
    use crate::{col, exists, in_subquery, lit};
    use arrow::datatypes::{DataType, Field, Schema};
    use datafusion_common::DFSchema;
    use std::collections::HashMap;

    fn employee_schema() -> Schema {
        Schema::new(vec![
            Field::new("id", DataType::Int32, false),
            Field::new("first_name", DataType::Utf8, false),
            Field::new("last_name", DataType::Utf8, false),
            Field::new("state", DataType::Utf8, false),
            Field::new("salary", DataType::Int32, false),
        ])
    }

    fn display_plan() -> Result<LogicalPlan> {
        let plan1 = table_scan(Some("employee_csv"), &employee_schema(), Some(vec![3]))?
            .build()?;

        table_scan(Some("employee_csv"), &employee_schema(), Some(vec![0, 3]))?
            .filter(in_subquery(col("state"), Arc::new(plan1)))?
            .project(vec![col("id")])?
            .build()
    }

    #[test]
    fn test_display_indent() -> Result<()> {
        let plan = display_plan()?;

        let expected = "Projection: employee_csv.id\
        \n  Filter: employee_csv.state IN (<subquery>)\
        \n    Subquery:\
        \n      TableScan: employee_csv projection=[state]\
        \n    TableScan: employee_csv projection=[id, state]";

        assert_eq!(expected, format!("{}", plan.display_indent()));
        Ok(())
    }

    #[test]
    fn test_display_indent_schema() -> Result<()> {
        let plan = display_plan()?;

        let expected = "Projection: employee_csv.id [id:Int32]\
        \n  Filter: employee_csv.state IN (<subquery>) [id:Int32, state:Utf8]\
        \n    Subquery: [state:Utf8]\
        \n      TableScan: employee_csv projection=[state] [state:Utf8]\
        \n    TableScan: employee_csv projection=[id, state] [id:Int32, state:Utf8]";

        assert_eq!(expected, format!("{}", plan.display_indent_schema()));
        Ok(())
    }

    #[test]
    fn test_display_subquery_alias() -> Result<()> {
        let plan1 = table_scan(Some("employee_csv"), &employee_schema(), Some(vec![3]))?
            .build()?;
        let plan1 = Arc::new(plan1);

        let plan =
            table_scan(Some("employee_csv"), &employee_schema(), Some(vec![0, 3]))?
                .project(vec![col("id"), exists(plan1).alias("exists")])?
                .build();

        let expected = "Projection: employee_csv.id, EXISTS (<subquery>) AS exists\
        \n  Subquery:\
        \n    TableScan: employee_csv projection=[state]\
        \n  TableScan: employee_csv projection=[id, state]";

        assert_eq!(expected, format!("{}", plan?.display_indent()));
        Ok(())
    }

    #[test]
    fn test_display_graphviz() -> Result<()> {
        let plan = display_plan()?;

        // just test for a few key lines in the output rather than the
        // whole thing to make test mainteance easier.
        let graphviz = format!("{}", plan.display_graphviz());

        assert!(
            graphviz.contains(
                r#"// Begin DataFusion GraphViz Plan (see https://graphviz.org)"#
            ),
            "\n{}",
            plan.display_graphviz()
        );
        assert!(
            graphviz.contains(
                r#"[shape=box label="TableScan: employee_csv projection=[id, state]"]"#
            ),
            "\n{}",
            plan.display_graphviz()
        );
        assert!(graphviz.contains(r#"[shape=box label="TableScan: employee_csv projection=[id, state]\nSchema: [id:Int32, state:Utf8]"]"#),
                "\n{}", plan.display_graphviz());
        assert!(
            graphviz.contains(r#"// End DataFusion GraphViz Plan"#),
            "\n{}",
            plan.display_graphviz()
        );
        Ok(())
    }

    /// Tests for the Visitor trait and walking logical plan nodes
    #[derive(Debug, Default)]
    struct OkVisitor {
        strings: Vec<String>,
    }

    impl PlanVisitor for OkVisitor {
        type Error = String;

        fn pre_visit(&mut self, plan: &LogicalPlan) -> Result<bool, Self::Error> {
            let s = match plan {
                LogicalPlan::Projection { .. } => "pre_visit Projection",
                LogicalPlan::Filter { .. } => "pre_visit Filter",
                LogicalPlan::TableScan { .. } => "pre_visit TableScan",
                _ => unimplemented!("unknown plan type"),
            };

            self.strings.push(s.into());
            Ok(true)
        }

        fn post_visit(&mut self, plan: &LogicalPlan) -> Result<bool, Self::Error> {
            let s = match plan {
                LogicalPlan::Projection { .. } => "post_visit Projection",
                LogicalPlan::Filter { .. } => "post_visit Filter",
                LogicalPlan::TableScan { .. } => "post_visit TableScan",
                _ => unimplemented!("unknown plan type"),
            };

            self.strings.push(s.into());
            Ok(true)
        }
    }

    #[test]
    fn visit_order() {
        let mut visitor = OkVisitor::default();
        let plan = test_plan();
        let res = plan.accept(&mut visitor);
        assert!(res.is_ok());

        assert_eq!(
            visitor.strings,
            vec![
                "pre_visit Projection",
                "pre_visit Filter",
                "pre_visit TableScan",
                "post_visit TableScan",
                "post_visit Filter",
                "post_visit Projection",
            ]
        );
    }

    #[derive(Debug, Default)]
    /// Counter than counts to zero and returns true when it gets there
    struct OptionalCounter {
        val: Option<usize>,
    }

    impl OptionalCounter {
        fn new(val: usize) -> Self {
            Self { val: Some(val) }
        }
        // Decrements the counter by 1, if any, returning true if it hits zero
        fn dec(&mut self) -> bool {
            if Some(0) == self.val {
                true
            } else {
                self.val = self.val.take().map(|i| i - 1);
                false
            }
        }
    }

    #[derive(Debug, Default)]
    /// Visitor that returns false after some number of visits
    struct StoppingVisitor {
        inner: OkVisitor,
        /// When Some(0) returns false from pre_visit
        return_false_from_pre_in: OptionalCounter,
        /// When Some(0) returns false from post_visit
        return_false_from_post_in: OptionalCounter,
    }

    impl PlanVisitor for StoppingVisitor {
        type Error = String;

        fn pre_visit(&mut self, plan: &LogicalPlan) -> Result<bool, Self::Error> {
            if self.return_false_from_pre_in.dec() {
                return Ok(false);
            }
            self.inner.pre_visit(plan)
        }

        fn post_visit(&mut self, plan: &LogicalPlan) -> Result<bool, Self::Error> {
            if self.return_false_from_post_in.dec() {
                return Ok(false);
            }

            self.inner.post_visit(plan)
        }
    }

    /// test early stopping in pre-visit
    #[test]
    fn early_stopping_pre_visit() {
        let mut visitor = StoppingVisitor {
            return_false_from_pre_in: OptionalCounter::new(2),
            ..Default::default()
        };
        let plan = test_plan();
        let res = plan.accept(&mut visitor);
        assert!(res.is_ok());

        assert_eq!(
            visitor.inner.strings,
            vec!["pre_visit Projection", "pre_visit Filter"]
        );
    }

    #[test]
    fn early_stopping_post_visit() {
        let mut visitor = StoppingVisitor {
            return_false_from_post_in: OptionalCounter::new(1),
            ..Default::default()
        };
        let plan = test_plan();
        let res = plan.accept(&mut visitor);
        assert!(res.is_ok());

        assert_eq!(
            visitor.inner.strings,
            vec![
                "pre_visit Projection",
                "pre_visit Filter",
                "pre_visit TableScan",
                "post_visit TableScan",
            ]
        );
    }

    #[derive(Debug, Default)]
    /// Visitor that returns an error after some number of visits
    struct ErrorVisitor {
        inner: OkVisitor,
        /// When Some(0) returns false from pre_visit
        return_error_from_pre_in: OptionalCounter,
        /// When Some(0) returns false from post_visit
        return_error_from_post_in: OptionalCounter,
    }

    impl PlanVisitor for ErrorVisitor {
        type Error = String;

        fn pre_visit(&mut self, plan: &LogicalPlan) -> Result<bool, Self::Error> {
            if self.return_error_from_pre_in.dec() {
                return Err("Error in pre_visit".into());
            }

            self.inner.pre_visit(plan)
        }

        fn post_visit(&mut self, plan: &LogicalPlan) -> Result<bool, Self::Error> {
            if self.return_error_from_post_in.dec() {
                return Err("Error in post_visit".into());
            }

            self.inner.post_visit(plan)
        }
    }

    #[test]
    fn error_pre_visit() {
        let mut visitor = ErrorVisitor {
            return_error_from_pre_in: OptionalCounter::new(2),
            ..Default::default()
        };
        let plan = test_plan();
        let res = plan.accept(&mut visitor);

        if let Err(e) = res {
            assert_eq!("Error in pre_visit", e);
        } else {
            panic!("Expected an error");
        }

        assert_eq!(
            visitor.inner.strings,
            vec!["pre_visit Projection", "pre_visit Filter"]
        );
    }

    #[test]
    fn error_post_visit() {
        let mut visitor = ErrorVisitor {
            return_error_from_post_in: OptionalCounter::new(1),
            ..Default::default()
        };
        let plan = test_plan();
        let res = plan.accept(&mut visitor);
        if let Err(e) = res {
            assert_eq!("Error in post_visit", e);
        } else {
            panic!("Expected an error");
        }

        assert_eq!(
            visitor.inner.strings,
            vec![
                "pre_visit Projection",
                "pre_visit Filter",
                "pre_visit TableScan",
                "post_visit TableScan",
            ]
        );
    }

    #[test]
    fn projection_expr_schema_mismatch() -> Result<()> {
        let empty_schema = Arc::new(DFSchema::new_with_metadata(vec![], HashMap::new())?);
        let p = Projection::try_new_with_schema(
            vec![col("a")],
            Arc::new(LogicalPlan::EmptyRelation(EmptyRelation {
                produce_one_row: false,
                schema: empty_schema.clone(),
            })),
            empty_schema,
        );
        assert_eq!("Error during planning: Projection has mismatch between number of expressions (1) and number of fields in schema (0)", format!("{}", p.err().unwrap()));
        Ok(())
    }

    fn test_plan() -> LogicalPlan {
        let schema = Schema::new(vec![
            Field::new("id", DataType::Int32, false),
            Field::new("state", DataType::Utf8, false),
        ]);

        table_scan(TableReference::none(), &schema, Some(vec![0, 1]))
            .unwrap()
            .filter(col("state").eq(lit("CO")))
            .unwrap()
            .project(vec![col("id")])
            .unwrap()
            .build()
            .unwrap()
    }

    /// Extension plan that panic when trying to access its input plan
    #[derive(Debug)]
    struct NoChildExtension {
        empty_schema: DFSchemaRef,
    }

    impl NoChildExtension {
        fn empty() -> Self {
            Self {
                empty_schema: Arc::new(DFSchema::empty()),
            }
        }
    }

    impl UserDefinedLogicalNode for NoChildExtension {
        fn as_any(&self) -> &dyn std::any::Any {
            unimplemented!()
        }

        fn name(&self) -> &str {
            unimplemented!()
        }

        fn inputs(&self) -> Vec<&LogicalPlan> {
            panic!("Should not be called")
        }

        fn schema(&self) -> &DFSchemaRef {
            &self.empty_schema
        }

        fn expressions(&self) -> Vec<Expr> {
            unimplemented!()
        }

        fn fmt_for_explain(&self, _: &mut fmt::Formatter) -> fmt::Result {
            unimplemented!()
        }

        fn from_template(
            &self,
            _: &[Expr],
            _: &[LogicalPlan],
        ) -> Arc<dyn UserDefinedLogicalNode> {
            unimplemented!()
        }

        fn dyn_hash(&self, _: &mut dyn Hasher) {
            unimplemented!()
        }

        fn dyn_eq(&self, _: &dyn UserDefinedLogicalNode) -> bool {
            unimplemented!()
        }
    }

    #[test]
    #[allow(deprecated)]
    fn test_extension_all_schemas() {
        let plan = LogicalPlan::Extension(Extension {
            node: Arc::new(NoChildExtension::empty()),
        });

        let schemas = plan.all_schemas();
        assert_eq!(1, schemas.len());
        assert_eq!(0, schemas[0].fields().len());
    }
}<|MERGE_RESOLUTION|>--- conflicted
+++ resolved
@@ -1809,12 +1809,8 @@
         input: Arc<LogicalPlan>,
         group_expr: Vec<Expr>,
         aggr_expr: Vec<Expr>,
-<<<<<<< HEAD
-    ) -> datafusion_common::Result<Self> {
+    ) -> Result<Self> {
         let group_expr = enumerate_grouping_sets(group_expr)?;
-=======
-    ) -> Result<Self> {
->>>>>>> 30dba587
         let grouping_expr: Vec<Expr> = grouping_set_to_exprlist(group_expr.as_slice())?;
         let all_expr = grouping_expr.iter().chain(aggr_expr.iter());
         validate_unique_names("Aggregations", all_expr.clone())?;
